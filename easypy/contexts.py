from collections import defaultdict
from functools import wraps
from inspect import isgeneratorfunction, signature, Parameter
from contextlib import contextmanager as orig_contextmanager
from contextlib import ExitStack
from contextlib import _GeneratorContextManager


class KeyedStack(ExitStack):
    def __init__(self, context_factory):
        self.context_factory = context_factory
        self.contexts_dict = defaultdict(list)
        super().__init__()

    def enter_context(self, *key):
        cm = self.context_factory(*key)
        self.contexts_dict[key].append(cm)
        super().enter_context(cm)

    def exit_context(self, *key):
        self.contexts_dict[key].pop(-1).__exit__(None, None, None)


class _BetterGeneratorContextManager(_GeneratorContextManager):
    "This helper can handle generators and other context-managers"

    def __call__(self, func):
        if isgeneratorfunction(func):
            def inner(*args, **kwds):
                with self._recreate_cm():
                    yield from func(*args, **kwds)
        elif is_contextmanager(func):
            @contextmanager
            def inner(*args, **kwds):
                with self._recreate_cm():
                    with func(*args, **kwds) as ret:
                        yield ret
        else:
            def inner(*args, **kwds):
                with self._recreate_cm():
                    return func(*args, **kwds)
        return wraps(func)(inner)


# Some python version have a different signature for '_GeneratorContextManager.__init__', so we must adapt:
if signature(_GeneratorContextManager).parameters['args'].kind is Parameter.VAR_POSITIONAL:
    def contextmanager(func):
        @wraps(func)
        def helper(*args, **kwds):
            return _BetterGeneratorContextManager(func, *args, **kwds)
        return helper
else:
    def contextmanager(func):
        @wraps(func)
        def helper(*args, **kwds):
            return _BetterGeneratorContextManager(func, args, kwds)
        return helper

contextmanager.__doc__ = """@contextmanager decorator.

    Typical usage::

        @contextmanager
        def ctx(<arguments>):
            <setup>
            try:
                yield <value>
            finally:
                <cleanup>

    In a ``with`` statement::

        with ctx(<arguments>) as <variable>:
            <body>


    As a decorator for a function/method::

        @ctx(<arguments>)
        def simple_function():
            <do-something>

    As a decorator for a generator::

        @ctx(<arguments>)
        def generator():
            yield <something>

    As a decorator for a context manager (only those created using the @contextmanager decorator)::

        @ctx(<arguments>)
        @contextmanager
        def some_other_context_manager():
            <setup>
            try:
                yield <value>
            finally:
                <cleanup>
"""


# we use these to identify functions decorated by 'contextmanager'
_ctxm_code_samples = {
    f(None).__code__ for f in
    [contextmanager, orig_contextmanager]}


def is_contextmanager(func):
    return getattr(func, "__code__", None) in _ctxm_code_samples


@contextmanager
def breakable_section():
    """
    Useful for getting out of some deep nesting, as an alternative to a closure:

        item = None
        with breakable_section() as Break:
            if alpha:
                item = alpha.value
                raise Break

            if beta:
                for opt in beta.items:
                    if opt.is_the_one:
                        item = opt.value
                        raise Break
<<<<<<< HEAD
=======

    Note that each 'Break' class this context-manager yield is unique,
    i.e it will only be caught by the context-manager that created it:

        with breakable_section() as Break1:

            with breakable_section() as Break2:
                raise Break1

            assert False  # will not reach here
>>>>>>> 31532991
    """
    Break = type("Break", (Exception,), {})
    try:
        yield Break
    except Break:
        pass<|MERGE_RESOLUTION|>--- conflicted
+++ resolved
@@ -125,8 +125,6 @@
                     if opt.is_the_one:
                         item = opt.value
                         raise Break
-<<<<<<< HEAD
-=======
 
     Note that each 'Break' class this context-manager yield is unique,
     i.e it will only be caught by the context-manager that created it:
@@ -137,7 +135,6 @@
                 raise Break1
 
             assert False  # will not reach here
->>>>>>> 31532991
     """
     Break = type("Break", (Exception,), {})
     try:
