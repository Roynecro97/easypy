--- conflicted
+++ resolved
@@ -21,11 +21,7 @@
             executor.submit(server.send, args=['Hello'])
             for server in servers]
 
-<<<<<<< HEAD
-    responses = [future.result for future in futures]```
-=======
     responses = [future.result() for future in futures]```
->>>>>>> 94c82e10
 
 
 ``concurrent``
@@ -33,17 +29,10 @@
 A high-level thread controller.
 As a context manager, it runs a function in a thread, and joins it upon exiting the context
 
-<<<<<<< HEAD
-    with concurrent(requests.get, "api.myserver.com/data") as async:
-        my_data = open("local_data").read()
-
-    remote_data = async.result()
-=======
     with concurrent(requests.get, "api.myserver.com/data") as future:
         my_data = open("local_data").read()
 
     remote_data = future.result()
->>>>>>> 94c82e10
     process_it(my_data, remote_data)
 
 It can also be used to run something repeatedly in the background:
@@ -96,36 +85,22 @@
 from easypy.threadtree import iter_thread_frames
 from easypy.timing import Timer
 from easypy.units import MINUTE, HOUR
-<<<<<<< HEAD
-from easypy.colors import colorize_by_patterns
-from easypy.sync import SynchronizationCoordinator, ProcessExiting, MAX_THREAD_POOL_SIZE, raise_in_main_thread
-=======
 from easypy.colors import colorize, uncolored
 from easypy.sync import SynchronizationCoordinator, ProcessExiting, raise_in_main_thread
 
 
 MAX_THREAD_POOL_SIZE = int(os.environ.get('EASYPY_MAX_THREAD_POOL_SIZE', 50))
 DISABLE_CONCURRENCY = yesno_to_bool(os.getenv("EASYPY_DISABLE_CONCURRENCY", "no"))
->>>>>>> 94c82e10
 
 
 this_module = import_module(__name__)
 THREADING_MODULE_PATHS = [threading.__file__]
 
-<<<<<<< HEAD
 
 if is_module_patched("threading"):
     import gevent
+    MAX_THREAD_POOL_SIZE *= 100  # these are not threads anymore, but greenlets. so we allow a lot of them
     THREADING_MODULE_PATHS.append(gevent.__path__[0])
-
-
-DISABLE_CONCURRENCY = yesno_to_bool(os.getenv("EASYPY_DISABLE_CONCURRENCY", "no"))
-=======
-if is_module_patched("threading"):
-    import gevent
-    MAX_THREAD_POOL_SIZE = 5000  # these are not threads anymore, but greenlets. so we allow a lot of them
-    THREADING_MODULE_PATHS.append(gevent.__path__[0])
->>>>>>> 94c82e10
 
 
 try:
@@ -333,11 +308,7 @@
 
 def _submit_execution(executor, func, args, kwargs, ctx, funcname=None):
     """
-<<<<<<< HEAD
-    This helper takes care of submitting a function for async execution, while wrapping and storing
-=======
     This helper takes care of submitting a function for asynchronous execution, while wrapping and storing
->>>>>>> 94c82e10
     useful information for tracing it in logs (for example, by ``Futures.dump_stacks``)
     """
     future = executor.submit(_run_with_exception_logging, func, args, kwargs, ctx)
@@ -580,11 +551,7 @@
     """
     Map the list of tuple-parameters onto asynchronous calls to the specified function::
 
-<<<<<<< HEAD
-        with async(connect, [(host1,), (host2,), (host3,)]) as futures:
-=======
         with asynchronous(connect, [(host1,), (host2,), (host3,)]) as futures:
->>>>>>> 94c82e10
             ...
 
         connections = futures.results()
@@ -593,11 +560,7 @@
     :param params: A list of tuples to map onto the function.
     :param workers: The number of workers to use. Defaults to the number of items in ``params``.
     :param log_contexts: A optional list of logging context objects, matching the items in ``params``.
-<<<<<<< HEAD
-    :param final_timeout: The amount of time to allow for the futures to complete after exiting the async context.
-=======
     :param final_timeout: The amount of time to allow for the futures to complete after exiting the asynchronous context.
->>>>>>> 94c82e10
     """
     if params is None:
         params = [()]
@@ -950,13 +913,8 @@
             concurrent(requests.get, "api.myserver.com/data2") as async2:
             my_data = open("local_data").read()
 
-<<<<<<< HEAD
-        remote_data1 = async1.result
-        remote_data2 = async2.result
-=======
         remote_data1 = async1.result()
         remote_data2 = async2.result()
->>>>>>> 94c82e10
         process_it(my_data, remote_data1, remote_data2)
 
     Run something repeatedly in the background:
