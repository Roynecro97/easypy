"""
This module is about making it easier to create decorators
"""

from functools import wraps, partial, update_wrapper
from types import MethodType
from operator import attrgetter
import weakref
from abc import ABCMeta, abstractmethod


def parametrizeable_decorator(deco):
    @wraps(deco)
    def inner(func=None, **kwargs):
        if func is None:
            return partial(deco, **kwargs)
        else:
            return wraps(func)(deco(func, **kwargs))
    return inner


def wrapper_decorator(deco):
    @wraps(deco)
    def inner(func):
        return wraps(func)(deco(func))
    return inner


def reusable_contextmanager(context_manager):
    """
    Allows the generator-based context manager to be used more than once
    """

    if not hasattr(context_manager, '_recreate_cm'):
        return context_manager  # context manager is already reusable (was not created usin yield funcion

    class ReusableCtx:
        def __enter__(self):
            self.cm = context_manager._recreate_cm()
            return self.cm.__enter__()

        def __exit__(self, *args):
            self.cm.__exit__(*args)

    return ReusableCtx()


class WeakMethodDead(Exception):
    pass


class WeakMethodWrapper:
    def __init__(self, weak_method):
        if isinstance(weak_method, MethodType):
            weak_method = weakref.WeakMethod(weak_method)
        self.weak_method = weak_method
        update_wrapper(self, weak_method(), updated=())
        self.__wrapped__ = weak_method

    def __call__(self, *args, **kwargs):
        method = self.weak_method()
        if method is None:
            raise WeakMethodDead
        return method(*args, **kwargs)


<<<<<<< HEAD
class LazyDecoratorDescriptor:
    def __init__(self, decorator_factory, func):
        self.decorator_factory = decorator_factory
        self.func = func
=======
@parametrizeable_decorator
def kwargs_resilient(func, negligible=None):
    """
    If function does not specify **kwargs, pass only params which it can accept

    :param negligible: If set, only be resilient to these specific parameters:

                - Other parameters will be passed normally, even if they don't appear in the signature.
                - If a specified parameter is not in the signature, don't pass it even if there are **kwargs.
    """
    if isinstance(func, weakref.WeakMethod):
        spec = inspect.getfullargspec(inspect.unwrap(func()))
        func = WeakMethodWrapper(func)
    else:
        spec = inspect.getfullargspec(inspect.unwrap(func))
    acceptable_args = set(spec.args or ())
    if isinstance(func, MethodType):
        acceptable_args -= {spec.args[0]}

    if negligible is None:
        @wraps(func)
        def inner(*args, **kwargs):
            if spec.varkw is None:
                kwargs = intersected_dict(kwargs, acceptable_args)
            return func(*args, **kwargs)
    else:
        negligible = set(ilistify(negligible))

        @wraps(func)
        def inner(*args, **kwargs):
            kwargs = {k: v for k, v in kwargs.items()
                      if k in acceptable_args
                      or k not in negligible}
            return func(*args, **kwargs)

    return inner


def reusable_contextmanager(context_manager):
    if not hasattr(context_manager, '_recreate_cm'):
        return context_manager  # context manager is already reusable (was not created usin yield funcion

    class ReusableCtx:
        def __enter__(self):
            self.cm = context_manager._recreate_cm()
            return self.cm.__enter__()

        def __exit__(self, *args):
            self.cm.__exit__(*args)

    return ReusableCtx()


@parametrizeable_decorator
def as_list(generator, sort_by=None):
    """
    Forces a generator to output a list.

    When writing a generator is more convenient::

        @as_list(sort_by=lambda n: -n)
        def g():
            yield 1
            yield 2
            yield from range(2)

    >>> g()
    [2, 1, 1, 0]

    """
    @wraps(generator)
    def inner(*args, **kwargs):
        l = list(generator(*args, **kwargs))
        if sort_by:
            l.sort(key=sort_by)
        return l
    return inner


class DecoratingDescriptor(metaclass=ABCMeta):
    """
    Base class for descriptors that decorate a function

    :param func: The function to be decorated.
    :param bool cached: If ``True``, the decoration will only be done once per instance.

    Use this as a base class for other descriptors. When used on class objects,
    this will return itself. When used on instances, it this will call ``_decorate``
    on the method created by binding ``func``.
    """

    def __init__(self, *, func, cached: bool):
        self._func = func
        self._cached = cached
        self.__property_name = '__property_%s' % id(self)
        update_wrapper(self, func, updated=())

    @abstractmethod
    def _decorate(self, method, instance, owner):
        """
        Override to perform the actual decoration.

        :param method: The method from binding ``func``.
        :params instance: The binding instance (same as in ``__get__``)
        :params owner: The owner class (same as in ``__get__``)
        """
        pass
>>>>>>> 6b9133db

    def __get__(self, instance, owner):
        method = self._func.__get__(instance, owner)
        if instance is None:
            return method
        else:
            if self._cached:
                try:
                    return instance.__dict__[self.__property_name]
                except KeyError:
                    bound = self._decorate(method, instance, owner)
                    instance.__dict__[self.__property_name] = bound
                    return bound
            else:
                return self._decorate(method, instance, owner)


class LazyDecoratorDescriptor(DecoratingDescriptor):
    def __init__(self, decorator_factory, func, cached):
        super().__init__(func=func, cached=cached)
        self.decorator_factory = decorator_factory

    def _decorate(self, method, instance, owner):
        decorator = self.decorator_factory(instance)
        return decorator(method)


def lazy_decorator(decorator_factory, cached=False):
    """
    Create and apply a decorator only after the method is instantiated::

    :param decorator_factory: A function that will be called with the ``self`` argument.
                              Should return a decorator for the method.
                              If ``string``, use an attribute of ``self`` with that name
                              as the decorator.
    :param bool cached: If ``True``, the decoration will only be done once per instance.

        class UsageWithLambda:
            @lazy_decorator(lambda self: some_decorator_that_needs_the_object(self))
            def foo(self):
                # ...

        class UsageWithAttribute:
            def decorator_method(self, func):
                # ...

            @lazy_decorator('decorator_method')
            def foo(self):
                # ...

        class UsageCached:
            # Without ``cached=True``, this will create a new ``timecache`` on every invocation.
            @lazy_decorator(lambda self: timecache(expiration=1, get_ts_func=lambda: self.ts), cached=True)
            def foo(self):
                # ...
    """

    if callable(decorator_factory):
        pass
    elif isinstance(decorator_factory, str):
        decorator_factory = attrgetter(decorator_factory)
    else:
        raise TypeError('decorator_factory must be callable or string, not %s' % type(decorator_factory))

    def wrapper(func):
        return LazyDecoratorDescriptor(decorator_factory, func, cached)
    return wrapper<|MERGE_RESOLUTION|>--- conflicted
+++ resolved
@@ -3,9 +3,7 @@
 """
 
 from functools import wraps, partial, update_wrapper
-from types import MethodType
 from operator import attrgetter
-import weakref
 from abc import ABCMeta, abstractmethod
 
 
@@ -45,110 +43,6 @@
     return ReusableCtx()
 
 
-class WeakMethodDead(Exception):
-    pass
-
-
-class WeakMethodWrapper:
-    def __init__(self, weak_method):
-        if isinstance(weak_method, MethodType):
-            weak_method = weakref.WeakMethod(weak_method)
-        self.weak_method = weak_method
-        update_wrapper(self, weak_method(), updated=())
-        self.__wrapped__ = weak_method
-
-    def __call__(self, *args, **kwargs):
-        method = self.weak_method()
-        if method is None:
-            raise WeakMethodDead
-        return method(*args, **kwargs)
-
-
-<<<<<<< HEAD
-class LazyDecoratorDescriptor:
-    def __init__(self, decorator_factory, func):
-        self.decorator_factory = decorator_factory
-        self.func = func
-=======
-@parametrizeable_decorator
-def kwargs_resilient(func, negligible=None):
-    """
-    If function does not specify **kwargs, pass only params which it can accept
-
-    :param negligible: If set, only be resilient to these specific parameters:
-
-                - Other parameters will be passed normally, even if they don't appear in the signature.
-                - If a specified parameter is not in the signature, don't pass it even if there are **kwargs.
-    """
-    if isinstance(func, weakref.WeakMethod):
-        spec = inspect.getfullargspec(inspect.unwrap(func()))
-        func = WeakMethodWrapper(func)
-    else:
-        spec = inspect.getfullargspec(inspect.unwrap(func))
-    acceptable_args = set(spec.args or ())
-    if isinstance(func, MethodType):
-        acceptable_args -= {spec.args[0]}
-
-    if negligible is None:
-        @wraps(func)
-        def inner(*args, **kwargs):
-            if spec.varkw is None:
-                kwargs = intersected_dict(kwargs, acceptable_args)
-            return func(*args, **kwargs)
-    else:
-        negligible = set(ilistify(negligible))
-
-        @wraps(func)
-        def inner(*args, **kwargs):
-            kwargs = {k: v for k, v in kwargs.items()
-                      if k in acceptable_args
-                      or k not in negligible}
-            return func(*args, **kwargs)
-
-    return inner
-
-
-def reusable_contextmanager(context_manager):
-    if not hasattr(context_manager, '_recreate_cm'):
-        return context_manager  # context manager is already reusable (was not created usin yield funcion
-
-    class ReusableCtx:
-        def __enter__(self):
-            self.cm = context_manager._recreate_cm()
-            return self.cm.__enter__()
-
-        def __exit__(self, *args):
-            self.cm.__exit__(*args)
-
-    return ReusableCtx()
-
-
-@parametrizeable_decorator
-def as_list(generator, sort_by=None):
-    """
-    Forces a generator to output a list.
-
-    When writing a generator is more convenient::
-
-        @as_list(sort_by=lambda n: -n)
-        def g():
-            yield 1
-            yield 2
-            yield from range(2)
-
-    >>> g()
-    [2, 1, 1, 0]
-
-    """
-    @wraps(generator)
-    def inner(*args, **kwargs):
-        l = list(generator(*args, **kwargs))
-        if sort_by:
-            l.sort(key=sort_by)
-        return l
-    return inner
-
-
 class DecoratingDescriptor(metaclass=ABCMeta):
     """
     Base class for descriptors that decorate a function
@@ -177,7 +71,6 @@
         :params owner: The owner class (same as in ``__get__``)
         """
         pass
->>>>>>> 6b9133db
 
     def __get__(self, instance, owner):
         method = self._func.__get__(instance, owner)
