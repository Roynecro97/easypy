import pytest

from functools import wraps

from easypy.decorations import lazy_decorator
from easypy.misc import kwargs_resilient


def test_kwargs_resilient():
    @kwargs_resilient
    def foo(a, b):
        return [a, b]

    assert foo(1, b=2, c=3, d=4) == [1, 2]

    @kwargs_resilient
    def bar(a, b, **kwargs):
        return [a, b, kwargs]

    assert bar(1, b=2, c=3, d=4) == [1, 2, {'c': 3, 'd': 4}]

    @kwargs_resilient(negligible='d')
    def baz(a, b):
        return [a, b]

    # Should only be neglect `d` - not to `c`
    with pytest.raises(TypeError):
        baz(1, b=2, c=3, d=4)
    assert baz(1, b=2, d=4) == [1, 2]

    @kwargs_resilient(negligible=['b', 'd'])
    def qux(a, b, **kwargs):
        return [a, b, kwargs]

    # Should be passing b because it's in the function signature
    # Should be passing c because it's not in `negligible`
    # Should not be passing d because it's in `negligible` and not in the function signature
    assert qux(1, b=2, c=3, d=4) == [1, 2, {'c': 3}]


def test_lazy_decorator_lambda():
    def add_to_result(num):
        def inner(func):
            @wraps(func)
            def wrapper(*args, **kwargs):
                return func(*args, **kwargs) + num

            wrapper.__name__ = '%s + %s' % (func.__name__, num)

            return wrapper
        return inner

    class Foo:
        def __init__(self, num):
            self.num = num

        @lazy_decorator(lambda self: add_to_result(num=self.num))
        def foo(self):
            """foo doc"""
            return 1

    foo = Foo(10)
    assert foo.foo() == 11

    assert Foo.foo.__name__ == 'foo'
    assert foo.foo.__name__ == 'foo + 10'

    assert Foo.foo.__doc__ == foo.foo.__doc__ == 'foo doc'


def test_lazy_decorator_attribute():
    class Foo:
        def add_to_result(self, func):
            @wraps(func)
            def wrapper(*args, **kwargs):
                return func(*args, **kwargs) + self.num

            wrapper.__name__ = '%s + %s' % (func.__name__, self.num)

            return wrapper

        @lazy_decorator('add_to_result')
        def foo(self):
            """foo doc"""
            return 1

    foo = Foo()

    with pytest.raises(AttributeError):
        # We did not set foo.num yet, so the decorator will fail trying to set the name
        foo.foo

    foo.num = 10
    assert foo.foo() == 11
    assert foo.foo.__name__ == 'foo + 10'
    assert Foo.foo.__doc__ == foo.foo.__doc__ == 'foo doc'

    foo.num = 20
    assert foo.foo() == 21
<<<<<<< HEAD
    assert foo.foo.__name__ == 'foo + 20'
=======
    assert foo.foo.__name__ == 'foo + 20'


def test_lazy_decorator_with_timecache():
    from easypy.caching import timecache

    class Foo:
        def __init__(self):
            self.ts = 0
            self._counter = 0

        @property
        def timecache(self):
            return timecache(expiration=1, get_ts_func=lambda: self.ts)

        @lazy_decorator('timecache', cached=True)
        def inc(self):
            self._counter += 1
            return self._counter

        @lazy_decorator(lambda self: lambda method: method())
        @lazy_decorator('timecache', cached=True)
        def counter(self):
            return self._counter

    foo1 = Foo()
    foo2 = Foo()

    assert [foo1.inc(), foo2.inc()] == [1, 1]
    assert [foo1.inc(), foo2.inc()] == [1, 1]
    assert [foo1.counter, foo2.counter] == [1, 1]

    foo1.ts += 1
    assert [foo1.counter, foo2.counter] == [1, 1]
    assert [foo1.inc(), foo2.inc()] == [2, 1]
    assert [foo1.counter, foo2.counter] == [1, 1]
    foo2.ts += 1
    assert [foo1.inc(), foo2.inc()] == [2, 2]
    assert [foo1.counter, foo2.counter] == [1, 2]  # foo1 was not updated since last sync - only foo2


def test_singleton_contextmanager():

    data = []

    @singleton_contextmanager
    def foo(a):
        data.append(a)
        yield a
        data.append(-a)

    with foo(1):
        assert data == [1]

        with foo(2):
            assert data == [1, 2]

            with foo(2):
                assert data == [1, 2]

                with foo(1):
                    assert data == [1, 2]

            assert data == [1, 2]
        assert data == [1, 2, -2]
    assert data == [1, 2, -2, -1]

    data.clear()

    with foo(1):
        assert data == [1]
        with foo(2):
            assert data == [1, 2]
            with foo(2):
                assert data == [1, 2]
            assert data == [1, 2]
        assert data == [1, 2, -2]
    assert data == [1, 2, -2, -1]


def test_singleton_contextmanager_method():

    class Foo(object):

        def __init__(self):
            self.data = []

        @singleton_contextmanager
        def foo(self, a):
            self.data.append(a)
            yield a
            self.data.append(-a)

    f = Foo()
    g = Foo()

    with f.foo(1), g.foo(5):
        assert f.data == [1]
        assert g.data == [5]

        with f.foo(2), g.foo(6):
            assert f.data == [1, 2]
            assert g.data == [5, 6]

            with f.foo(2), g.foo(6):
                assert f.data == [1, 2]
                assert g.data == [5, 6]

                with f.foo(1), g.foo(5):
                    assert f.data == [1, 2]
                    assert g.data == [5, 6]

            assert f.data == [1, 2]
            assert g.data == [5, 6]
        assert f.data == [1, 2, -2]
        assert g.data == [5, 6, -6]
    assert f.data == [1, 2, -2, -1]
    assert g.data == [5, 6, -6, -5]

    f.data.clear()
    g.data.clear()

    with f.foo(1), g.foo(5):
        assert f.data == [1]
        assert g.data == [5]

        with f.foo(2), g.foo(6):
            assert f.data == [1, 2]
            assert g.data == [5, 6]

            with f.foo(2), g.foo(6):
                assert f.data == [1, 2]
                assert g.data == [5, 6]

                with f.foo(1), g.foo(5):
                    assert f.data == [1, 2]
                    assert g.data == [5, 6]

            assert f.data == [1, 2]
            assert g.data == [5, 6]
        assert f.data == [1, 2, -2]
        assert g.data == [5, 6, -6]
    assert f.data == [1, 2, -2, -1]
    assert g.data == [5, 6, -6, -5]


def test_singleton_contextmanager_method_does_not_keep_object_alive_after_done():
    import weakref
    import gc

    class Foo:
        @singleton_contextmanager
        def foo(self):
            yield

    foo = Foo()
    weak_foo = weakref.ref(foo)
    with foo.foo():
        del foo
        gc.collect()
        assert weak_foo() is not None, 'Object collected but contextmanager is active'
    gc.collect()
    assert weak_foo() is None, 'Object not collected but contextmanager has exited'
>>>>>>> 6b9133db
<|MERGE_RESOLUTION|>--- conflicted
+++ resolved
@@ -97,9 +97,6 @@
 
     foo.num = 20
     assert foo.foo() == 21
-<<<<<<< HEAD
-    assert foo.foo.__name__ == 'foo + 20'
-=======
     assert foo.foo.__name__ == 'foo + 20'
 
 
@@ -138,129 +135,4 @@
     assert [foo1.counter, foo2.counter] == [1, 1]
     foo2.ts += 1
     assert [foo1.inc(), foo2.inc()] == [2, 2]
-    assert [foo1.counter, foo2.counter] == [1, 2]  # foo1 was not updated since last sync - only foo2
-
-
-def test_singleton_contextmanager():
-
-    data = []
-
-    @singleton_contextmanager
-    def foo(a):
-        data.append(a)
-        yield a
-        data.append(-a)
-
-    with foo(1):
-        assert data == [1]
-
-        with foo(2):
-            assert data == [1, 2]
-
-            with foo(2):
-                assert data == [1, 2]
-
-                with foo(1):
-                    assert data == [1, 2]
-
-            assert data == [1, 2]
-        assert data == [1, 2, -2]
-    assert data == [1, 2, -2, -1]
-
-    data.clear()
-
-    with foo(1):
-        assert data == [1]
-        with foo(2):
-            assert data == [1, 2]
-            with foo(2):
-                assert data == [1, 2]
-            assert data == [1, 2]
-        assert data == [1, 2, -2]
-    assert data == [1, 2, -2, -1]
-
-
-def test_singleton_contextmanager_method():
-
-    class Foo(object):
-
-        def __init__(self):
-            self.data = []
-
-        @singleton_contextmanager
-        def foo(self, a):
-            self.data.append(a)
-            yield a
-            self.data.append(-a)
-
-    f = Foo()
-    g = Foo()
-
-    with f.foo(1), g.foo(5):
-        assert f.data == [1]
-        assert g.data == [5]
-
-        with f.foo(2), g.foo(6):
-            assert f.data == [1, 2]
-            assert g.data == [5, 6]
-
-            with f.foo(2), g.foo(6):
-                assert f.data == [1, 2]
-                assert g.data == [5, 6]
-
-                with f.foo(1), g.foo(5):
-                    assert f.data == [1, 2]
-                    assert g.data == [5, 6]
-
-            assert f.data == [1, 2]
-            assert g.data == [5, 6]
-        assert f.data == [1, 2, -2]
-        assert g.data == [5, 6, -6]
-    assert f.data == [1, 2, -2, -1]
-    assert g.data == [5, 6, -6, -5]
-
-    f.data.clear()
-    g.data.clear()
-
-    with f.foo(1), g.foo(5):
-        assert f.data == [1]
-        assert g.data == [5]
-
-        with f.foo(2), g.foo(6):
-            assert f.data == [1, 2]
-            assert g.data == [5, 6]
-
-            with f.foo(2), g.foo(6):
-                assert f.data == [1, 2]
-                assert g.data == [5, 6]
-
-                with f.foo(1), g.foo(5):
-                    assert f.data == [1, 2]
-                    assert g.data == [5, 6]
-
-            assert f.data == [1, 2]
-            assert g.data == [5, 6]
-        assert f.data == [1, 2, -2]
-        assert g.data == [5, 6, -6]
-    assert f.data == [1, 2, -2, -1]
-    assert g.data == [5, 6, -6, -5]
-
-
-def test_singleton_contextmanager_method_does_not_keep_object_alive_after_done():
-    import weakref
-    import gc
-
-    class Foo:
-        @singleton_contextmanager
-        def foo(self):
-            yield
-
-    foo = Foo()
-    weak_foo = weakref.ref(foo)
-    with foo.foo():
-        del foo
-        gc.collect()
-        assert weak_foo() is not None, 'Object collected but contextmanager is active'
-    gc.collect()
-    assert weak_foo() is None, 'Object not collected but contextmanager has exited'
->>>>>>> 6b9133db
+    assert [foo1.counter, foo2.counter] == [1, 2]  # foo1 was not updated since last sync - only foo2